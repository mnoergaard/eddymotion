--- conflicted
+++ resolved
@@ -629,17 +629,10 @@
         name="meta_inputnode",
     )
 
-<<<<<<< HEAD
-    patch2self_node = pe.Node(Patch2Self(patch_radius='auto',
-                                         b0_denoising=True),
-                              name="patch2self_node")
-    patch2self_node._n_cores = 1
-=======
     patch2self_node = pe.Node(Patch2Self(patch_radius='auto'),
         name="patch2self_node",
     )
-    patch2self_node._n_procs = 2 
->>>>>>> 14b002b6
+    patch2self_node._n_procs = 4
     patch2self_node._mem_gb = 8
 
     # Instantiate vectors object
